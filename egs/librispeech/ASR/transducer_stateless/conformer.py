--- conflicted
+++ resolved
@@ -252,14 +252,12 @@
         >>> out = conformer_encoder(src, pos_emb)
     """
 
-<<<<<<< HEAD
-    def __init__(
-            self, encoder_layer: nn.Module,
-            num_layers: int,
-            aux_layers: Sequence[int],
-    ) -> None:
-        super(ConformerEncoder, self).__init__()
-        self.layers = nn.ModuleList([copy.deepcopy(encoder_layer) for i in range(num_layers)])
+    def __init__(self, encoder_layer: nn.Module, num_layers: int,
+                 aux_layers: Sequence[int]) -> None:
+        super().__init__()
+        self.layers = nn.ModuleList(
+            [copy.deepcopy(encoder_layer) for i in range(num_layers)]
+        )
         self.aux_layers = set(aux_layers + [num_layers - 1])
         assert num_layers - 1 not in aux_layers
         self.num_layers = num_layers
@@ -268,14 +266,6 @@
                                       final_weight=0.5,
                                       pure_prob=0.333,
                                       stddev=2.0)
-=======
-    def __init__(self, encoder_layer: nn.Module, num_layers: int) -> None:
-        super().__init__()
-        self.layers = nn.ModuleList(
-            [copy.deepcopy(encoder_layer) for i in range(num_layers)]
-        )
-        self.num_layers = num_layers
->>>>>>> 518ec641
 
     def forward(
         self,
@@ -315,10 +305,7 @@
             if i in self.aux_layers:
                 outputs.append(output)
 
-<<<<<<< HEAD
         output = self.combiner(outputs, warmup_mode)
-=======
->>>>>>> 518ec641
         return output
 
 
