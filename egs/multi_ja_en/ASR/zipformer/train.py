--- conflicted
+++ resolved
@@ -791,11 +791,7 @@
     warm_step = params.warm_step
 
     texts = batch["supervisions"]["text"]
-<<<<<<< HEAD
-        y = sentencepiece_processor.encode(texts, out_type=int)
-=======
     y = sentencepiece_processor.encode(texts, out_type=int)
->>>>>>> dbd89773
     y = k2.RaggedTensor(y)
 
     with torch.set_grad_enabled(is_training):
@@ -1124,11 +1120,7 @@
 
     # <blk> is defined in local/prepare_lang_char.py
     params.blank_id = sentencepiece_processor.piece_to_id("<blk>")
-<<<<<<< HEAD
-    arams.vocab_size = sentencepiece_processor.get_piece_size()
-=======
     params.vocab_size = sentencepiece_processor.get_piece_size()
->>>>>>> dbd89773
 
     if not params.use_transducer:
         params.ctc_loss_scale = 1.0
@@ -1186,35 +1178,20 @@
     if params.inf_check:
         register_inf_check_hooks(model)
 
-<<<<<<< HEAD
-    reazonspeech_corpus = ReazonSpeechAsrDataModule(args)
-=======
     multidataset_datamodule = MultiDatasetAsrDataModule(args)
->>>>>>> dbd89773
 
     multi_dataset = MultiDataset(args)
 
     train_cuts = multi_dataset.train_cuts()
 
     def remove_short_and_long_utt(c: Cut):
-<<<<<<< HEAD
-        # Keep only utterances with duration between 1 second and 30 seconds
-        #
-        # Caution: There is a reason to select 30.0 here. Please see
-        # ../local/display_manifest_statistics.py
-        #
-        # You should use ../local/display_manifest_statistics.py to get
-        # an utterance duration distribution for your dataset to select
-        # the threshold
-        if c.duration < 1.0 or c.duration > 30.0:
-=======
+
         # Keep only utterances greater than 1 second
         #
         # You should use ../local/display_manifest_statistics.py to get
         # an utterance duration distribution for your dataset to select
         # the threshold as this is dependent on which datasets you choose
         if c.duration < 1.0:
->>>>>>> dbd89773
             logging.warning(
                 f"Exclude cut with ID {c.id} from training. Duration: {c.duration}"
             )
@@ -1265,11 +1242,8 @@
     )
 
     valid_cuts = multi_dataset.dev_cuts()
-<<<<<<< HEAD
-    valid_dl = reazonspeech_corpus.valid_dataloaders(valid_cuts)
-=======
+
     valid_dl = multidataset_datamodule.valid_dataloaders(valid_cuts)
->>>>>>> dbd89773
 
     if not params.print_diagnostics:
         scan_pessimistic_batches_for_oom(
@@ -1411,11 +1385,7 @@
 
 def main():
     parser = get_parser()
-<<<<<<< HEAD
-    ReazonSpeechAsrDataModule.add_arguments(parser)
-=======
     MultiDatasetAsrDataModule.add_arguments(parser)
->>>>>>> dbd89773
     args = parser.parse_args()
     args.exp_dir = Path(args.exp_dir)
 
